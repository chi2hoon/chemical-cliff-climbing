--- conflicted
+++ resolved
@@ -526,7 +526,6 @@
 
             except Exception as e:
                 st.error(f"파일 처리 중 오류가 발생했습니다: {e}")
-<<<<<<< HEAD
 
 with tab6:
     st.header("🤖 자동 가설 수정")
@@ -661,6 +660,3 @@
                 
                 st.markdown("##### 최종 가설 내용:")
                 st.markdown(final_md_to_save, unsafe_allow_html=True)
-
-=======
->>>>>>> 4f3ad754
