import streamlit as st
import pandas as pd
import datetime
import os
import json
import zipfile
import io
from modules.cheminformatics import find_activity_cliffs
from modules.visualization import visualize_structure_difference, smiles_to_image_b64
<<<<<<< HEAD
from modules.llm_handler import generate_hypothesis, evaluate_hypothesis, revise_hypothesis
from modules.io_utils import (
    load_smiles_activity_csv,
    save_hypothesis_to_md,
    parse_hypothesis_md,
    list_hoon_datasets,
    list_hoon_groups,
    load_hoon_group_as_dataframe,
    load_hoon_ac_pairs,
)
=======
from modules.llm_handler import generate_hypothesis, evaluate_hypothesis, revise_hypothesis, create_activity_summary
from modules.io_utils import load_smiles_activity_csv, save_hypothesis_to_md, parse_hypothesis_md
>>>>>>> c4e5754a

# --- Helper Functions ---

def get_openai_api_key_from_file():
    try:
        with open("openAI_key.txt", "r") as f:
            return f.read().strip()
    except FileNotFoundError:
        return None

def format_hypothesis_for_markdown(data: dict) -> str:
    """주어진 가설 데이터(dict)를 가독성 좋은 마크다운 및 HTML 문자열로 변환합니다."""
    md_lines = []

    # 기본 정보
    md_lines.append(f"### 🏆 주요 가설: {data.get('primary_hypothesis', 'N/A')}")
    md_lines.append(f"- **더 활성이 높은 화합물:** `{data.get('more_active', 'N/A')}`")
    md_lines.append(f"- **활성도 변화 설명:** {data.get('delta_pAct_explained', 'N/A')}")
    md_lines.append(f"- **신뢰도:** {data.get('confidence', 0.0) * 100:.1f}%")
    md_lines.append("\n")

    # 기전 분석
    md_lines.append("### 🔬 기전 분석")
    rationale = data.get('mechanistic_rationale', {})
    for key, value in rationale.items():
        if value and value not in ["N/A", "선택"]:
            md_lines.append(f"- **{key.replace('_', ' ').title()}:** {value}")
    md_lines.append("\n")

    # 설계 제안 (HTML 테이블로 변경)
    md_lines.append("### 💡 검증을 위한 분자 설계 제안")
    suggestions = data.get('design_suggestions', [])
    if suggestions:
        html_table = "<table><thead><tr><th>Design (SMILES)</th><th>Structure</th><th>Expected Effect</th><th>Rationale</th><th>Validation Metric</th></tr></thead><tbody>"
        for s in suggestions:
            smiles = s.get('design', '')
            b64_img = smiles_to_image_b64(smiles) if smiles else ''
            img_tag = f'<img src="data:image/png;base64,{b64_img}" width="200">' if b64_img else ''
            
            html_table += f"<tr>"
            html_table += f"<td>`{smiles}`</td>"
            html_table += f"<td>{img_tag}</td>"
            html_table += f"<td>{s.get('expected_effect', 'N/A')}</td>"
            html_table += f"<td>{s.get('rationale', 'N/A')}</td>"
            html_table += f"<td>{s.get('validation_metric', 'N/A')}</td>"
            html_table += "</tr>"
        html_table += "</tbody></table>"
        md_lines.append(html_table)
    md_lines.append("\n")

    # 반대 가설
    md_lines.append("### 🤔 반대 가설")
    counter_hypotheses = data.get('counter_hypotheses', [])
    for i, counter in enumerate(counter_hypotheses, 1):
        md_lines.append(f"{i}. {counter}")
    md_lines.append("\n")

    # ADMET 위험성
    md_lines.append("### ⚠️ ADMET 위험성 예측")
    admet_flags = data.get('admet_flags', [])
    for flag in admet_flags:
        md_lines.append(f"- {flag}")
    md_lines.append("\n")
    
    # 가정 및 한계
    md_lines.append("### 📋 가정 및 한계")
    assumptions = data.get('assumptions_and_limits', [])
    for assumption in assumptions:
        md_lines.append(f"- {assumption}")

    return "\n".join(md_lines)

def format_evaluation_for_markdown(data: dict) -> str:
    """Evaluation 결과를 마크다운으로 변환합니다."""
    md_lines = []
    summary = data.get('summary', {})
    md_lines.append(f"### 📝 평가 요약")
    md_lines.append(f"- **판정:** {summary.get('verdict', 'N/A')}")
    md_lines.append(f"- **심사 방법:** {summary.get('method_sketch', 'N/A')}")
    md_lines.append("\n")

    details = data.get('detailed_solution', {})
    md_lines.append("### 🔍 상세 평가")
    md_lines.append(f"- **기본 일치성:** {details.get('consistency_check', 'N/A')}")
    md_lines.append(f"- **관점별 검증:** {details.get('aspect_validation', 'N/A')}")
    md_lines.append(f"- **반대 가설 검토:** {details.get('counter_hypothesis_review', 'N/A')}")
    md_lines.append(f"- **설계 제안 검토:** {details.get('design_suggestion_review', 'N/A')}")
    md_lines.append(f"- **추가 필요 요소:** {details.get('additional_requirements', 'N/A')}")
    return "\n".join(md_lines)

# --- Streamlit App ---

st.set_page_config(layout="centered")
st.title("🔬 SAR 분석 및 가설 생성/평가/수정 자동화 도구")
st.write("분자 구조와 활성 데이터 기반의 구조-활성 관계(SAR) 분석 및 가설 생성, 평가, 수정을 자동화합니다.")

tab1, tab2, tab3, tab4, tab5 = st.tabs([
    "1. 데이터 업로드",
    "2. Activity Cliff 분석",
    "3. 가설 생성",
    "4. 가설 관리",
    "5. 가설 평가 및 수정"
])

with tab1:
    st.header("1. 데이터 업로드")
    uploaded_file = st.file_uploader("분자 구조(SMILES)와 활성 데이터가 포함된 CSV 파일을 업로드하세요.", type="csv")

    if uploaded_file is not None:
        try:
            df, suggestion = load_smiles_activity_csv(uploaded_file)
            st.success("파일이 성공적으로 업로드되었습니다!")
        except Exception as e:
            st.error(f"CSV 로딩 중 오류가 발생했습니다: {e}")
            df = None

        if df is not None:
            st.subheader("업로드된 데이터 미리보기")
            st.dataframe(df.head())
            st.caption("자동 인식된 컬럼 제안값을 확인하세요. 필요 시 변경 가능합니다.")
            st.session_state['auto_suggestion'] = suggestion

        st.session_state['df'] = df

        # 2017년 데이터 빠른 로딩 (권장)
    st.markdown("### 🚀 2017년 데이터 빠른 시작")
    col1, col2, col3 = st.columns([2, 2, 1])

    with col1:
        if st.button("📊 2017년 전체 데이터 로드", type="primary", use_container_width=True):
            try:
                with st.spinner("2017년 데이터를 불러오는 중..."):
                    # 2017년 데이터의 모든 그룹을 하나로 합치기
                    data_root = "hoon/data"
                    groups_2017 = list_hoon_groups(data_root, "2017")

                    if groups_2017.empty:
                        st.error("2017년 데이터가 없습니다.")
                    else:
                        all_dfs = []
                        for _, group in groups_2017.iterrows():
                            assay_id = group['assay_id'] if group['assay_id'] else None
                            cell_line = group['cell_line'] if group['cell_line'] else None

                            df_group = load_hoon_group_as_dataframe(
                                dataset_id="2017",
                                assay_id=assay_id,
                                cell_line=cell_line,
                                data_root=data_root
                            )
                            if not df_group.empty:
                                # 그룹 정보 추가
                                df_group['assay_id'] = assay_id or ""
                                df_group['cell_line'] = cell_line or ""
                                all_dfs.append(df_group)

                        if all_dfs:
                            df_combined = pd.concat(all_dfs, ignore_index=True)
                            st.session_state['df'] = df_combined
                            st.session_state['auto_suggestion'] = {"smiles_col": "SMILES", "activity_col": "Activity"}
                            st.success(f"2017년 전체 데이터 로드 완료! 총 {len(df_combined)}개 레코드")
                            st.dataframe(df_combined.head())
                        else:
                            st.warning("불러올 수 있는 데이터가 없습니다.")

            except Exception as e:
                st.error(f"데이터 로드 실패: {e}")

    with col2:
        st.markdown("**데이터 정보:**")
        st.info("2017년 cytotoxicity 데이터\n• 5개 세포주 (253J, 5637, J82, KU-19-19, MBT-2)\n• 각 그룹당 ~107개 화합물\n• 총 ~535개 데이터 포인트")

    with col3:
        if st.button("🔄 새로고침"):
            st.rerun()

    st.markdown("---")
    with st.expander("또는 세부 그룹 선택 (고급)"):
        data_root = "hoon/data"
        ds_list = list_hoon_datasets(data_root)
        if not ds_list:
            st.info("hoon/data/silver 하위에 데이터셋이 없습니다. 먼저 UDM 파이프라인을 실행하세요 (예: `python hoon/udm_cli.py silver --config hoon/configs/2017.yml --root hoon/data`).")
        else:
            colA, colB = st.columns([1, 2])
            with colA:
                ds = st.selectbox("데이터셋 선택", ds_list, index=ds_list.index("2017") if "2017" in ds_list else 0, key="hoon_ds")
                groups_df = list_hoon_groups(data_root, ds)
                # 안전한 기본값 처리
                assay_opts = sorted(groups_df['assay_id'].unique().tolist()) if 'assay_id' in groups_df.columns else []
                cell_opts = sorted(groups_df['cell_line'].unique().tolist()) if 'cell_line' in groups_df.columns else []
            with colB:
                assay_sel = st.selectbox("Assay ID", [""] + assay_opts, index=0, key="hoon_assay")
                cell_sel = st.selectbox("Cell line", [""] + cell_opts, index=0, key="hoon_cell")

            if st.button("선택한 그룹 불러오기 (SMILES/Activity)"):
                try:
                    df2 = load_hoon_group_as_dataframe(dataset_id=ds, assay_id=(assay_sel or None), cell_line=(cell_sel or None), data_root=data_root)
                    if df2 is None or df2.empty:
                        st.warning("선택한 조건에 해당하는 데이터가 없습니다.")
                    else:
                        st.success(f"불러오기 성공: {len(df2)}개 레코드")
                        st.dataframe(df2.head())
                        st.session_state['df'] = df2
                        st.session_state['auto_suggestion'] = {"smiles_col": "SMILES", "activity_col": "Activity"}
                except Exception as e:
                    st.error(f"불러오기 실패: {e}")

with tab2:
    st.header("2. Activity Cliff 분석")
    # 데이터 소스 선택
    source = st.radio("데이터 소스", ["업로드/불러온 데이터로 계산", "Hoon AC 쌍(사전계산) 불러오기"], index=0, horizontal=True)

    if source == "Hoon AC 쌍(사전계산) 불러오기":
        if st.button("Hoon 사전계산 AC 쌍 로드"):
            try:
                cliff_df = load_hoon_ac_pairs(data_root="hoon/data")
                if cliff_df is None or cliff_df.empty:
                    st.info("사전계산된 AC 쌍이 없습니다. hoon 파이프라인에서 `ac` 또는 `ac-all` 스테이지를 먼저 실행하세요.")
                else:
                    st.success(f"{len(cliff_df)}개의 Activity Cliff 쌍을 불러왔습니다.")
                    st.dataframe(cliff_df.head())
                    st.session_state['cliff_df'] = cliff_df
            except Exception as e:
                st.error(f"AC 쌍 로드 실패: {e}")
    elif 'df' in st.session_state and st.session_state['df'] is not None:
        df = st.session_state['df']
        
        col1, col2 = st.columns(2)
        with col1:
            auto = st.session_state.get('auto_suggestion', {})
            smiles_col_default = auto.get('smiles_col') if auto.get('smiles_col') in df.columns else None
            activity_col_default = auto.get('activity_col') if auto.get('activity_col') in df.columns else None

            smiles_col = st.selectbox("SMILES 컬럼을 선택하세요:", df.columns, index=(list(df.columns).index(smiles_col_default) if smiles_col_default else 0))
            activity_col = st.selectbox("활성도 컬럼을 선택하세요:", df.columns, index=(list(df.columns).index(activity_col_default) if activity_col_default else (1 if len(df.columns) > 1 else 0)))

        with col2:
            similarity_threshold = st.slider("구조 유사도 임계값 (Tanimoto)", 0.7, 1.0, 0.85, 0.01)
            activity_diff_threshold = st.number_input("활성도 차이 임계값", min_value=0.0, value=1.0, step=0.1)

        activity_assumption = st.radio(
            "활성도 데이터의 의미를 선택해주세요:",
            ('값이 높을수록 활성도가 높음 (Higher is better)', '값이 낮을수록 활성도가 높음 (Lower is better)'),
            key='activity_assumption'
        )

        if st.button("Activity Cliff 분석 실행"):
            with st.spinner("Activity Cliff를 분석 중입니다..."):
                work_df = df.copy()
                work_df = work_df.dropna(subset=[activity_col])
                work_df = work_df.reset_index(drop=True)
                
                cliff_df = find_activity_cliffs(
                    work_df,
                    smiles_col=smiles_col,
                    activity_col=activity_col,
                    similarity_threshold=similarity_threshold,
                    activity_diff_threshold=activity_diff_threshold,
                    higher_is_better= (st.session_state.activity_assumption == '값이 높을수록 활성도가 높음 (Higher is better)')
                )
            
            st.success(f"{len(cliff_df)}개의 Activity Cliff 쌍을 찾았습니다!")
            st.dataframe(cliff_df)
            st.session_state['cliff_df'] = cliff_df

            # 활성도 지표에 대한 요약 정보 표시
            summary_text = create_activity_summary(activity_col, (st.session_state.activity_assumption == '값이 높을수록 활성도가 높음 (Higher is better)'))
            st.markdown("---")
            st.markdown(summary_text)
    else:
        st.info("1. 데이터 업로드 탭에서 데이터를 먼저 업로드해주세요.")

with tab3:
    st.header("3. 결과 시각화 및 가설 생성")
    if 'cliff_df' in st.session_state and not st.session_state['cliff_df'].empty:
        cliff_df = st.session_state['cliff_df']
        
        st.subheader("분석할 Activity Cliff 쌍 선택")
        st.dataframe(cliff_df)
        selected_indices = st.multiselect("분석 및 시각화할 Activity Cliff 쌍의 인덱스를 선택하세요:", cliff_df.index)
        
        if selected_indices:
            openai_api_key = get_openai_api_key_from_file()
            if not openai_api_key:
                st.warning("LLM 가설 생성을 위해 openAI_key.txt 파일에 API Key를 입력해주세요.")
            else:
                st.session_state['openai_api_key'] = openai_api_key
                st.success("API 키가 openAI_key.txt 파일에서 로드되었습니다.")

                if st.button("선택된 쌍에 대한 가설 생성"):
                    output_dir = "hypotheses"
                    os.makedirs(output_dir, exist_ok=True)

                    for i in selected_indices:
                        row = cliff_df.loc[i]
                        st.subheader(f"분석 쌍 #{i}")
                        
                        img = visualize_structure_difference(
                            smiles1=row['SMILES_1'],
                            smiles2=row['SMILES_2'],
                            legend1=f"SMILES: {row['SMILES_1']}\nActivity: {row['Activity_1']:.2f}",
                            legend2=f"SMILES: {row['SMILES_2']}\nActivity: {row['Activity_2']:.2f}"
                        )
                        st.image(img, caption=f"유사도: {row['Similarity']:.3f} | 활성도 차이: {row['Activity_Diff']:.2f}")

                        with st.spinner(f"쌍 #{i}에 대한 LLM 가설을 생성 중입니다..."):
                            higher_is_better = st.session_state.get('activity_assumption') == '값이 높을수록 활성도가 높음 (Higher is better)'
                            
                            # 가정에 따라 고활성/저활성 분자 결정
                            if (higher_is_better and row['Activity_1'] > row['Activity_2']) or \
                               (not higher_is_better and row['Activity_1'] < row['Activity_2']):
                                high_act_smiles, high_act_val = row['SMILES_1'], row['Activity_1']
                                low_act_smiles, low_act_val = row['SMILES_2'], row['Activity_2']
                            else:
                                high_act_smiles, high_act_val = row['SMILES_2'], row['Activity_2']
                                low_act_smiles, low_act_val = row['SMILES_1'], row['Activity_1']

                            json_response = generate_hypothesis(
                                api_key=openai_api_key,
                                smiles1=low_act_smiles,
                                activity1=low_act_val,
                                smiles2=high_act_smiles,
                                activity2=high_act_val,
                                structural_difference_description=f"화합물 1({low_act_smiles})과 화합물 2({high_act_smiles})의 구조적 차이점.",
                                similarity=row['Similarity']
                            )
                            
                            try:
                                hypothesis_data = json.loads(json_response)
                                display_md = format_hypothesis_for_markdown(hypothesis_data)
                                file_header = f"**분석 대상 분자:**\n- **화합물 1 (상대적 저활성):** `{low_act_smiles}` (활성도: {low_act_val:.2f})\n- **화합물 2 (상대적 고활성):** `{high_act_smiles}` (활성도: {high_act_val:.2f})\n\n---\n"
                                file_md = file_header + display_md
                                st.markdown(file_md, unsafe_allow_html=True)
                                timestamp = datetime.datetime.now().strftime("%Y%m%d_%H%M%S")
                                filename = f"hypothesis_pair_{i}_{timestamp}.md"
                                filepath = os.path.join(output_dir, filename)
                                save_hypothesis_to_md(file_md, filepath)
                                st.success(f"가설이 '{filepath}' 파일로 저장되었습니다.")
                            except json.JSONDecodeError:
                                st.error("LLM 응답이 유효한 JSON 형식이 아닙니다. 원본 응답을 표시합니다:")
                                st.text(json_response)
    else:
        st.info("2. Activity Cliff 분석 탭에서 분석을 먼저 실행해주세요.")

with tab4:
    st.header("📜 저장된 가설 관리 (보기/다운로드)")
    hypotheses_dir = "hypotheses"

    if st.button("🔄 목록 새로고침"):
        st.rerun()

    if not os.path.isdir(hypotheses_dir) or not os.listdir(hypotheses_dir):
        st.info("아직 저장된 가설이 없습니다. 3. 가설 생성 탭에서 가설을 먼저 생성해주세요.")
    else:
        files = sorted([f for f in os.listdir(hypotheses_dir) if f.endswith(".md")], reverse=True)
        
        if not files:
            st.info("저장된 가설 파일을 찾을 수 없습니다.")
        else:
            selected_file = st.selectbox("확인할 가설 파일을 선택하세요:", files)

            if selected_file:
                filepath = os.path.join(hypotheses_dir, selected_file)
                try:
                    with open(filepath, "r", encoding="utf-8") as file:
                        content = file.read()
                    
                    st.markdown("---")
                    st.subheader(f"📄 {selected_file}")
                    st.markdown(content, unsafe_allow_html=True)

                    st.download_button(
                        label=f"'{selected_file}' 다운로드",
                        data=content,
                        file_name=selected_file,
                        mime="text/markdown"
                    )

                except Exception as e:
                    st.error(f"파일을 읽는 중 오류가 발생했습니다: {e}")

with tab5:
    st.header("🔄 가설 평가 및 수정")
    hypotheses_dir = "hypotheses"

    if not os.path.isdir(hypotheses_dir) or not os.listdir(hypotheses_dir):
        st.info("평가할 가설이 없습니다. 3. 가설 생성 탭에서 가설을 먼저 생성해주세요.")
    else:
        hypothesis_files = sorted([f for f in os.listdir(hypotheses_dir) if f.endswith(".md")], reverse=True)
        
        # --- 1. 가설 파일 목록 표시 ---
        st.subheader("📋 가설 목록")
        selected_file = st.radio(
            "평가할 가설을 선택하세요:", 
            hypothesis_files, 
            key="selected_hypothesis_file",
            label_visibility="collapsed"
        )
        st.markdown("---")

        # --- 2. 선택된 가설 내용 및 평가/수정 ---
        if selected_file:
            st.subheader(f"📄 원본 가설: {selected_file}")
            filepath = os.path.join(hypotheses_dir, selected_file)

            try:
                with open(filepath, "r", encoding="utf-8") as file:
                    content = file.read()
                
                parsed_data = parse_hypothesis_md(content)
                if not all(parsed_data.values()):
                    st.error(f"파일({selected_file})에서 분자 정보를 파싱할 수 없습니다. 파일 형식을 확인해주세요.")
                    st.stop()

                # 원본 가설 표시
                st.markdown(content, unsafe_allow_html=True)
                st.markdown("---")

                # --- 가설 평가 ---
                eval_container = st.container(border=True)
                with eval_container:
                    st.subheader("🔬 가설 평가")
                    eval_key = f"eval_{selected_file}"
                    
                    if st.button("가설 평가 실행", key=f"eval_btn_{selected_file}"):
                        openai_api_key = get_openai_api_key_from_file()
                        if not openai_api_key:
                            st.warning("API 키를 openAI_key.txt 파일에서 로드해주세요.")
                        else:
                            with st.spinner("LLM이 가설을 평가 중입니다..."):
                                eval_response = evaluate_hypothesis(
                                    api_key=openai_api_key,
                                    hypothesis_text=parsed_data['hypothesis_body'],
                                    smiles1=parsed_data['smiles1'], activity1=parsed_data['activity1'],
                                    smiles2=parsed_data['smiles2'], activity2=parsed_data['activity2'],
                                    structural_difference_description=""
                                )
                                st.session_state[eval_key] = eval_response
                                # 새로운 평가가 시작되면 이전 수정 결과는 삭제
                                if f"revise_{selected_file}" in st.session_state:
                                    del st.session_state[f"revise_{selected_file}"]
                    
                    if eval_key in st.session_state:
                        st.markdown("##### 평가 결과")
                        try:
                            eval_data = json.loads(st.session_state[eval_key])
                            formatted_eval_md = format_evaluation_for_markdown(eval_data)
                            st.markdown(formatted_eval_md, unsafe_allow_html=True)

                            # 평가 결과 저장 섹션
                            st.markdown("---")
                            evaluations_dir = "evaluations"
                            os.makedirs(evaluations_dir, exist_ok=True)
                            
                            base_filename = selected_file.replace(".md", "")
                            eval_filename = f"{base_filename}_Eval.md"
                            
                            content_to_save = f"# 원본 가설: {selected_file}\n\n{content}\n\n---\n\n# 가설 평가 결과\n\n{formatted_eval_md}"
                            eval_filepath = os.path.join(evaluations_dir, eval_filename)
                            save_hypothesis_to_md(content_to_save, eval_filepath)
                            st.success(f"평가 결과가 '{eval_filepath}'에 저장되었습니다.")
                            st.toast("평가 저장 완료!")

                        except json.JSONDecodeError:
                            st.error("LLM 평가 응답이 유효한 JSON이 아닙니다.")
                            st.text(st.session_state[eval_key])

                # --- 가설 수정 및 저장 ---
                if eval_key in st.session_state:
                    revise_container = st.container(border=True)
                    with revise_container:
                        st.subheader("✍️ 평가 기반 가설 수정")
                        revise_key = f"revise_{selected_file}"

                        if st.button("평가 기반으로 가설 수정", key=f"revise_btn_{selected_file}"):
                            openai_api_key = get_openai_api_key_from_file()
                            if not openai_api_key:
                                st.warning("API 키를 openAI_key.txt 파일에서 로드해주세요.")
                            else:
                                with st.spinner("LLM이 가설을 수정 중입니다..."):
                                    revise_response = revise_hypothesis(
                                        api_key=openai_api_key,
                                        original_hypothesis_text=parsed_data['hypothesis_body'],
                                        review_findings=st.session_state[eval_key],
                                        smiles1=parsed_data['smiles1'], activity1=parsed_data['activity1'],
                                        smiles2=parsed_data['smiles2'], activity2=parsed_data['activity2'],
                                        structural_difference_description=""
                                    )
                                    st.session_state[revise_key] = revise_response
                        
                        if revise_key in st.session_state:
                            st.markdown("##### 수정된 가설")
                            try:
                                revised_data = json.loads(st.session_state[revise_key])
                                display_md = format_hypothesis_for_markdown(revised_data)
                                st.markdown(display_md, unsafe_allow_html=True)

                                # 수정된 가설 저장 섹션
                                st.markdown("---")
                                st.subheader("💾 수정된 가설 저장")
                                
                                file_header = f"**분석 대상 분자:**\n- **화합물 1 (상대적 저활성):** `{parsed_data['smiles1']}` (활성도: {parsed_data['activity1']:.2f})\n- **화합물 2 (상대적 고활성):** `{parsed_data['smiles2']}` (활성도: {parsed_data['activity2']:.2f})\n\n---"
                                final_md_to_save = file_header + display_md

                                new_filename = f"revised_{selected_file}"
                                new_filepath = os.path.join(hypotheses_dir, new_filename)
                                save_hypothesis_to_md(final_md_to_save, new_filepath)
                                st.success(f"수정된 가설이 '{new_filepath}'에 저장되었습니다.")
                                st.toast("저장 완료!")

                            except json.JSONDecodeError:
                                st.error("LLM 수정 응답이 유효한 JSON이 아닙니다.")
                                st.text(st.session_state[revise_key])

            except Exception as e:
                st.error(f"파일 처리 중 오류가 발생했습니다: {e}")
<|MERGE_RESOLUTION|>--- conflicted
+++ resolved
@@ -7,21 +7,8 @@
 import io
 from modules.cheminformatics import find_activity_cliffs
 from modules.visualization import visualize_structure_difference, smiles_to_image_b64
-<<<<<<< HEAD
-from modules.llm_handler import generate_hypothesis, evaluate_hypothesis, revise_hypothesis
-from modules.io_utils import (
-    load_smiles_activity_csv,
-    save_hypothesis_to_md,
-    parse_hypothesis_md,
-    list_hoon_datasets,
-    list_hoon_groups,
-    load_hoon_group_as_dataframe,
-    load_hoon_ac_pairs,
-)
-=======
 from modules.llm_handler import generate_hypothesis, evaluate_hypothesis, revise_hypothesis, create_activity_summary
 from modules.io_utils import load_smiles_activity_csv, save_hypothesis_to_md, parse_hypothesis_md
->>>>>>> c4e5754a
 
 # --- Helper Functions ---
 
